--- conflicted
+++ resolved
@@ -26,11 +26,8 @@
     # Your stuff: custom urls includes go here
     path("app/", include("core.urls", namespace="core")),
     path("health/", include("health.urls", namespace="health")),
-<<<<<<< HEAD
     path("climate/", include("climate.urls", namespace="climate")),
-=======
     path("geolocation/", include("geolocation.urls", namespace="geolocation")),
->>>>>>> 58ecc38c
     # ...
     # Media files
     *static(settings.MEDIA_URL, document_root=settings.MEDIA_ROOT),
