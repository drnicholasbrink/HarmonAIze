--- conflicted
+++ resolved
@@ -84,13 +84,10 @@
                 </a>
               </li>
               <li class="nav-item">
-<<<<<<< HEAD
                 <a class="nav-link" href="{% url 'climate:dashboard' %}">Climate</a>
-=======
                 <a class="nav-link fw-bold" href="{% url 'geolocation:validation_dashboard' %}">
                   {% include 'components/svg_icon.html' with icon='map-pin' size='16' class='inline-icon' %} Geolocation
                 </a>
->>>>>>> 58ecc38c
               </li>
               <li class="nav-item">
                 <a class="nav-link"
