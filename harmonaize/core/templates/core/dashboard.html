{% extends "base.html" %}
{% load static %}

{% block title %}Dashboard - HarmonAIze{% endblock title %}

{% block css %}
  {{ block.super }}
  <style>
    :root {
      --primary-color: #007AFF;
      --secondary-color: #5AC8FA;
      --accent-color: #34C759;
      --background-color: #F2F2F7;
      --card-background: #FFFFFF;
      --text-primary: #1C1C1E;
      --text-secondary: #8E8E93;
      --border-color: #C6C6C8;
      --shadow: 0 2px 20px rgba(0, 0, 0, 0.1);
      --border-radius: 12px;
    }

    body {
      background-color: var(--background-color);
      font-family: -apple-system, BlinkMacSystemFont, 'Segoe UI', Roboto, sans-serif;
      color: var(--text-primary);
      line-height: 1.5;
    }

    .header-section {
      background: linear-gradient(135deg, var(--primary-color) 0%, var(--secondary-color) 100%);
      color: white;
      padding: 3rem 0;
      margin: -1rem -15px 0 -15px;
      text-align: center;
    }

    .header-title {
      font-size: 2.5rem;
      font-weight: 700;
      margin-bottom: 0.5rem;
    }

    .header-subtitle {
      font-size: 1.1rem;
      opacity: 0.9;
    }

    .content-wrapper {
      max-width: 1200px;
      margin: 2rem auto;
      padding: 0 1rem;
    }

    .creation-flow-panel {
      background: var(--card-background);
      border-radius: var(--border-radius);
      padding: 2.5rem;
      box-shadow: var(--shadow);
      border: 1px solid var(--border-color);
      margin-bottom: 3rem;
      position: relative;
      overflow: hidden;
    }

    .creation-flow-panel::before {
      content: '';
      position: absolute;
      top: 0;
      left: 0;
      right: 0;
      height: 4px;
      background: linear-gradient(90deg, var(--primary-color), var(--secondary-color), var(--accent-color));
    }

    .flow-title {
      font-size: 1.8rem;
      font-weight: 700;
      margin-bottom: 0.5rem;
      color: var(--text-primary);
      text-align: center;
    }

    .flow-subtitle {
      font-size: 1.1rem;
      color: var(--text-secondary);
      text-align: center;
      margin-bottom: 2rem;
    }

    .flow-options {
      display: grid;
      grid-template-columns: 1fr auto 1fr;
      gap: 2rem;
      align-items: center;
      margin-bottom: 2rem;
    }

    .flow-option {
      display: flex;
      justify-content: center;
    }

    .flow-card {
      background: var(--background-color);
      border: 2px solid var(--border-color);
      border-radius: 12px;
      padding: 2rem;
      text-align: center;
      transition: all 0.3s ease;
      width: 100%;
      max-width: 300px;
      position: relative;
    }

    .flow-card:hover {
      transform: translateY(-4px);
      box-shadow: 0 8px 25px rgba(0, 0, 0, 0.15);
    }

    .source-card {
      border-color: var(--primary-color);
    }

    .source-card:hover {
      border-color: var(--primary-color);
      background: rgba(0, 122, 255, 0.05);
    }

    .target-card {
      border-color: var(--secondary-color);
    }

    .target-card:hover {
      border-color: var(--secondary-color);
      background: rgba(90, 200, 250, 0.05);
    }

    .existing-target {
      border-color: var(--accent-color);
      background: rgba(52, 199, 89, 0.05);
    }

    .existing-target:hover {
      border-color: var(--accent-color);
      background: rgba(52, 199, 89, 0.1);
    }

    .flow-icon {
      color: var(--primary-color);
      margin-bottom: 1rem;
    }

    .target-card .flow-icon {
      color: var(--secondary-color);
    }

    .existing-target .flow-icon {
      color: var(--accent-color);
    }

    .flow-card-title {
      font-size: 1.3rem;
      font-weight: 600;
      margin-bottom: 0.75rem;
      color: var(--text-primary);
    }

    .flow-card-description {
      color: var(--text-secondary);
      margin-bottom: 1.5rem;
      line-height: 1.5;
      font-size: 0.95rem;
    }

    .flow-btn {
      width: 100%;
      padding: 0.875rem 1.5rem;
      font-weight: 600;
    }

    .flow-divider {
      display: flex;
      align-items: center;
      justify-content: center;
      font-weight: 600;
      color: var(--text-secondary);
      font-size: 0.9rem;
      background: var(--background-color);
      border: 2px solid var(--border-color);
      border-radius: 50%;
      width: 60px;
      height: 60px;
      margin: 0 auto;
    }

    .flow-info {
      border-top: 1px solid var(--border-color);
      padding-top: 1.5rem;
    }

    .info-box {
      background: rgba(0, 122, 255, 0.1);
      border-left: 4px solid var(--primary-color);
      padding: 1rem;
      border-radius: 6px;
      color: var(--text-primary);
      text-align: center;
      font-size: 0.95rem;
    }

    .dashboard-grid {
      display: grid;
      grid-template-columns: repeat(auto-fit, minmax(300px, 1fr));
      gap: 2rem;
      margin-bottom: 3rem;
    }

    .stat-card {
      background: var(--card-background);
      border-radius: var(--border-radius);
      padding: 2rem;
      box-shadow: var(--shadow);
      border: 1px solid var(--border-color);
      text-align: center;
      transition: all 0.3s ease;
    }

    .stat-card:hover {
      transform: translateY(-2px);
      box-shadow: 0 8px 25px rgba(0, 0, 0, 0.15);
    }

    .stat-icon {
      font-size: 3rem;
      margin-bottom: 1rem;
    }

    .stat-number {
      font-size: 2.5rem;
      font-weight: 700;
      color: var(--primary-color);
      margin-bottom: 0.5rem;
    }

    .stat-label {
      color: var(--text-secondary);
      font-size: 1rem;
      font-weight: 500;
    }

    .section-card {
      background: var(--card-background);
      border-radius: var(--border-radius);
      padding: 2rem;
      box-shadow: var(--shadow);
      border: 1px solid var(--border-color);
      margin-bottom: 2rem;
    }

    .section-title {
      font-size: 1.5rem;
      font-weight: 600;
      margin-bottom: 1.5rem;
      color: var(--text-primary);
      padding-bottom: 0.5rem;
      border-bottom: 2px solid var(--primary-color);
    }

    .quick-actions {
      display: grid;
      grid-template-columns: repeat(auto-fit, minmax(200px, 1fr));
      gap: 1rem;
    }

    .action-btn {
      background: var(--background-color);
      border: 1px solid var(--border-color);
      border-radius: var(--border-radius);
      padding: 1.5rem;
      text-align: center;
      text-decoration: none;
      color: var(--text-primary);
      transition: all 0.3s ease;
      display: block;
    }

    .action-btn:hover {
      background: white;
      border-color: var(--primary-color);
      color: var(--text-primary);
      text-decoration: none;
      transform: translateY(-2px);
      box-shadow: 0 4px 15px rgba(0, 122, 255, 0.2);
    }

    .action-icon {
      font-size: 2rem;
      margin-bottom: 0.5rem;
      display: block;
    }

    .action-title {
      font-weight: 600;
      margin-bottom: 0.25rem;
    }

    .action-description {
      font-size: 0.9rem;
      color: var(--text-secondary);
    }

    .recent-studies {
      list-style: none;
      padding: 0;
      margin: 0;
    }

    .study-item {
      display: flex;
      justify-content: space-between;
      align-items: center;
      padding: 1rem 0;
      border-bottom: 1px solid var(--border-color);
    }

    .study-item:last-child {
      border-bottom: none;
    }

    .study-info {
      flex: 1;
    }

    .study-name {
      font-weight: 600;
      color: var(--text-primary);
      margin-bottom: 0.25rem;
    }

    .study-name a {
      color: inherit;
      text-decoration: none;
    }

    .study-name a:hover {
      color: var(--primary-color);
    }

    .study-meta {
      font-size: 0.9rem;
      color: var(--text-secondary);
    }

    .study-status {
      padding: 0.25rem 0.75rem;
      border-radius: 20px;
      font-size: 0.8rem;
      font-weight: 600;
      text-transform: uppercase;
      letter-spacing: 0.5px;
    }

    .status-draft {
      background-color: rgba(255, 193, 7, 0.2);
      color: #856404;
    }

    .status-processing {
      background-color: rgba(0, 122, 255, 0.2);
      color: #0056b3;
    }

    .status-completed {
      background-color: rgba(52, 199, 89, 0.2);
      color: #155724;
    }

    .empty-state {
      text-align: center;
      padding: 3rem 2rem;
      color: var(--text-secondary);
    }

    .empty-icon {
      font-size: 3rem;
      margin-bottom: 1rem;
    }

    .btn {
      padding: 0.75rem 1.5rem;
      border-radius: 8px;
      font-weight: 600;
      text-decoration: none;
      transition: all 0.3s ease;
      border: none;
      cursor: pointer;
      display: inline-block;
    }

    .btn-primary {
      background: linear-gradient(135deg, var(--primary-color), var(--secondary-color));
      color: white;
      box-shadow: 0 4px 15px rgba(0, 122, 255, 0.3);
    }

    .btn-primary:hover {
      transform: translateY(-2px);
      box-shadow: 0 6px 20px rgba(0, 122, 255, 0.4);
      color: white;
      text-decoration: none;
    }

    .btn-outline {
      background: transparent;
      color: var(--primary-color);
      border: 1px solid var(--primary-color);
    }

    .btn-outline:hover {
      background: var(--primary-color);
      color: white;
      text-decoration: none;
    }

    @media (max-width: 768px) {
      .dashboard-grid {
        grid-template-columns: 1fr;
      }

      .quick-actions {
        grid-template-columns: 1fr;
      }

      .study-item {
        flex-direction: column;
        align-items: flex-start;
        gap: 0.5rem;
      }

      .creation-flow-panel {
        padding: 1.5rem;
      }

      .flow-options {
        grid-template-columns: 1fr;
        gap: 1.5rem;
      }

      .flow-divider {
        transform: rotate(90deg);
      }

      .flow-title {
        font-size: 1.5rem;
      }

      .flow-subtitle {
        font-size: 1rem;
      }
    }
  </style>
{% endblock css %}

{% block content %}
  <!-- Header Section -->
  <div class="header-section">
    <h1 class="header-title">HarmonAIze Dashboard</h1>
    <p class="header-subtitle">
      Your central hub for data harmonisation projects
    </p>
  </div>

  <!-- Main Content -->
  <div class="content-wrapper">

    {% if total_projects == 0 %}
    <!-- No Projects - Getting Started Section -->
    <div class="creation-flow-panel">
      <h2 class="flow-title">Welcome to HarmonAIze!</h2>
      <p class="flow-subtitle">Let's get you started with your first harmonisation project</p>

      <div class="flow-info">
        <div class="info-box">
          <strong>Step 1:</strong> Create a project to organise your harmonisation work.<br>
          <strong>Step 2:</strong> Define your target database (harmonisation standards).<br>
          <strong>Step 3:</strong> Upload source studies to harmonise against your targets.
        </div>
      </div>

      <div style="text-align: center; margin-top: 2rem;">
        <a href="{% url 'core:create_project' %}" class="btn btn-primary" style="font-size: 1.1rem; padding: 1rem 2rem;">
          Create Your First Project
        </a>
      </div>
    </div>

    {% elif not has_target_study %}
    <!-- Has Projects but No Target Database -->
    <div class="creation-flow-panel">
      <h2 class="flow-title">Set Up Your Target Database</h2>
      <p class="flow-subtitle">Define your harmonisation standards before uploading source data</p>

      <div class="flow-info">
        <div class="info-box">
          You have {{ total_projects }} project{{ total_projects|pluralize }}, but no target database yet.<br>
          Create your target database to define the harmonisation standards for your research.
        </div>
      </div>

      <div style="text-align: center; margin-top: 2rem;">
        <a href="{% url 'core:create_target_study' %}" class="btn btn-primary" style="font-size: 1.1rem; padding: 1rem 2rem;">
          Create Target Database
        </a>
      </div>
    </div>

    {% else %}
    <!-- Normal Dashboard - Has Projects and Target Database -->
    <div class="creation-flow-panel">
      <h2 class="flow-title">Ready for Harmonisation</h2>
      <p class="flow-subtitle">Your harmonisation workspace is set up and ready to use</p>

      <div class="flow-options">
        <div class="flow-option">
          <div class="flow-card source-card">
            <div class="flow-icon">
              <svg width="32" height="32" viewBox="0 0 24 24" fill="none" stroke="currentColor" stroke-width="1.5" stroke-linecap="round" stroke-linejoin="round">
                <path d="M21 15v4a2 2 0 0 1-2 2H5a2 2 0 0 1-2-2v-4"></path>
                <polyline points="7,10 12,15 17,10"></polyline>
                <line x1="12" y1="15" x2="12" y2="3"></line>
              </svg>
            </div>
            <h3 class="flow-card-title">Upload Source Data</h3>
            <p class="flow-card-description">Add new datasets to harmonise against your target databases</p>
            <a href="{% url 'core:upload' %}" class="btn btn-primary flow-btn">
              Upload Study
            </a>
          </div>
        </div>

        <div class="flow-divider">OR</div>

        <div class="flow-option">
          <div class="flow-card existing-target">
            <div class="flow-icon">
              <svg width="32" height="32" viewBox="0 0 24 24" fill="none" stroke="currentColor" stroke-width="1.5" stroke-linecap="round" stroke-linejoin="round">
                <circle cx="12" cy="12" r="10"></circle>
                <circle cx="12" cy="12" r="3"></circle>
              </svg>
            </div>
            <h3 class="flow-card-title">Manage Target Databases</h3>
            <p class="flow-card-description">Review and update your harmonisation standards</p>
            <a href="{% url 'core:study_list' %}?purpose=target" class="btn btn-primary flow-btn">
              View Target Databases
            </a>
          </div>
        </div>
      </div>
    </div>
    {% endif %}

    <!-- Quick Actions -->
    <div class="section-card">
      <h2 class="section-title">Quick Actions</h2>
      <div class="quick-actions">
        <a href="{% url 'core:create_project' %}" class="action-btn">
          <span class="action-icon">
            <svg width="16" height="16" viewBox="0 0 24 24" fill="none" stroke="currentColor" stroke-width="1.5" stroke-linecap="round" stroke-linejoin="round">
              <path d="M13 2L3 14h9l-1 8 10-12h-9l1-8z"></path>
            </svg>
          </span>
          <div class="action-title">New Project</div>
          <div class="action-description">Create a new research project</div>
        </a>

        {% if total_projects > 0 %}
        <a href="{% url 'core:upload' %}" class="action-btn">
          <span class="action-icon">
            <svg width="16" height="16" viewBox="0 0 24 24" fill="none" stroke="currentColor" stroke-width="1.5" stroke-linecap="round" stroke-linejoin="round">
              <path d="M21 15v4a2 2 0 0 1-2 2H5a2 2 0 0 1-2-2v-4"></path>
              <polyline points="7,10 12,15 17,10"></polyline>
              <line x1="12" y1="15" x2="12" y2="3"></line>
            </svg>
          </span>
          <div class="action-title">New Source Study</div>
          <div class="action-description">Upload source data for harmonisation</div>
        </a>
        {% else %}
        <div class="action-btn" style="opacity: 0.5; cursor: not-allowed;" title="Create a project first">
          <span class="action-icon">
            <svg width="16" height="16" viewBox="0 0 24 24" fill="none" stroke="currentColor" stroke-width="1.5" stroke-linecap="round" stroke-linejoin="round">
              <path d="M21 15v4a2 2 0 0 1-2 2H5a2 2 0 0 1-2-2v-4"></path>
              <polyline points="7,10 12,15 17,10"></polyline>
              <line x1="12" y1="15" x2="12" y2="3"></line>
            </svg>
          </span>
          <div class="action-title">New Source Study</div>
          <div class="action-description">Create a project first</div>
        </div>
        {% endif %}

        {% if total_projects > 0 %}
        <a href="{% url 'core:create_target_study' %}" class="action-btn">
          <span class="action-icon">
            <svg width="16" height="16" viewBox="0 0 24 24" fill="none" stroke="currentColor" stroke-width="1.5" stroke-linecap="round" stroke-linejoin="round">
              <circle cx="12" cy="12" r="10"></circle>
              <circle cx="12" cy="12" r="3"></circle>
            </svg>
          </span>
          <div class="action-title">Create Target Database</div>
          <div class="action-description">Define harmonisation targets</div>
        </a>
        {% else %}
        <div class="action-btn" style="opacity: 0.5; cursor: not-allowed;" title="Create a project first">
          <span class="action-icon">
            <svg width="16" height="16" viewBox="0 0 24 24" fill="none" stroke="currentColor" stroke-width="1.5" stroke-linecap="round" stroke-linejoin="round">
              <circle cx="12" cy="12" r="10"></circle>
              <circle cx="12" cy="12" r="3"></circle>
            </svg>
          </span>
          <div class="action-title">Create Target Database</div>
          <div class="action-description">Create a project first</div>
        </div>
        {% endif %}

        {% if target_studies_count > 0 %}
        <a href="{% url 'core:study_list' %}?purpose=target" class="action-btn">
          <span class="action-icon">
            <svg width="16" height="16" viewBox="0 0 24 24" fill="none" stroke="currentColor" stroke-width="1.5" stroke-linecap="round" stroke-linejoin="round">
              <circle cx="12" cy="12" r="10"></circle>
              <circle cx="12" cy="12" r="3"></circle>
            </svg>
          </span>
          <div class="action-title">View Target Databases</div>
          <div class="action-description">Manage your harmonisation targets</div>
        </a>
        {% endif %}

        <a href="{% url 'core:project_list' %}" class="action-btn">
          <span class="action-icon">
            <svg width="16" height="16" viewBox="0 0 24 24" fill="none" stroke="currentColor" stroke-width="1.5" stroke-linecap="round" stroke-linejoin="round">
              <path d="M13 2L3 14h9l-1 8 10-12h-9l1-8z"></path>
            </svg>
          </span>
          <div class="action-title">View All Projects</div>
          <div class="action-description">Manage your research projects</div>
        </a>

        <a href="{% url 'core:study_list' %}" class="action-btn">
          <span class="action-icon">
            <svg width="16" height="16" viewBox="0 0 24 24" fill="none" stroke="currentColor" stroke-width="1.5" stroke-linecap="round" stroke-linejoin="round">
              <path d="M14 2H6a2 2 0 0 0-2 2v16a2 2 0 0 0 2 2h12a2 2 0 0 0 2-2V8z"></path>
              <polyline points="14,2 14,8 20,8"></polyline>
              <line x1="16" y1="13" x2="8" y2="13"></line>
              <line x1="16" y1="17" x2="8" y2="17"></line>
              <polyline points="10,9 9,9 8,9"></polyline>
            </svg>
          </span>
          <div class="action-title">View All Studies</div>
          <div class="action-description">Manage your existing studies</div>
        </a>

        <!-- Data Ingestion Action -->
        {% if source_studies_count > 0 %}
        <a href="{% url 'health:upload_raw_data' %}" class="action-btn">
          <span class="action-icon">
            <svg width="16" height="16" viewBox="0 0 24 24" fill="none" stroke="currentColor" stroke-width="1.5" stroke-linecap="round" stroke-linejoin="round">
              <path d="M21 15v4a2 2 0 0 1-2 2H5a2 2 0 0 1-2-2v-4"></path>
              <polyline points="17,8 12,3 7,8"></polyline>
              <line x1="12" y1="3" x2="12" y2="15"></line>
            </svg>
          </span>
          <div class="action-title">Upload Raw Data</div>
          <div class="action-description">Upload CSV files for data processing</div>
        </a>
        {% endif %}

        <!-- View Raw Data Files Action -->
        <a href="{% url 'health:raw_data_list' %}" class="action-btn">
          <span class="action-icon">
            <svg width="16" height="16" viewBox="0 0 24 24" fill="none" stroke="currentColor" stroke-width="1.5" stroke-linecap="round" stroke-linejoin="round">
              <path d="M13 2H6a2 2 0 0 0-2 2v16a2 2 0 0 0 2 2h12a2 2 0 0 0 2-2V8z"></path>
              <polyline points="13,2 13,9 20,9"></polyline>
              <circle cx="10" cy="13" r="2"></circle>
              <path d="M10 15v2"></path>
              <path d="M10 11v-2"></path>
            </svg>
          </span>
          <div class="action-title">View Data Files</div>
          <div class="action-description">Manage your uploaded raw data files</div>
        </a>

<<<<<<< HEAD
        <!-- Climate Module Action -->
        <a href="{% url 'climate:dashboard' %}" class="action-btn">
          <span class="action-icon">
            <svg width="16" height="16" viewBox="0 0 24 24" fill="none" stroke="currentColor" stroke-width="1.5" stroke-linecap="round" stroke-linejoin="round">
              <path d="M12 2v2m0 16v2M4.93 4.93l1.41 1.41m11.32 11.32l1.41 1.41M2 12h2m16 0h2M6.34 17.66l-1.41 1.41M19.07 4.93l-1.41 1.41"></path>
              <circle cx="12" cy="12" r="4"></circle>
            </svg>
          </span>
          <div class="action-title">Climate Data</div>
          <div class="action-description">Configure and retrieve climate data</div>
=======
        <!-- Geolocation Module -->
        <a href="{% url 'geolocation:validation_dashboard' %}" class="action-btn">
          <span class="action-icon">
            <svg width="16" height="16" viewBox="0 0 24 24" fill="none" stroke="currentColor" stroke-width="1.5" stroke-linecap="round" stroke-linejoin="round">
              <path d="M21 10c0 7-9 13-9 13s-9-6-9-13a9 9 0 0 1 18 0z"></path>
              <circle cx="12" cy="10" r="3"></circle>
            </svg>
          </span>
          <div class="action-title">Geolocation</div>
          <div class="action-description">Geocode and validate locations</div>
>>>>>>> 58ecc38c
        </a>

        <a href="#" class="action-btn" onclick="showUpcomingFeature('Documentation'); return false;">
          <span class="action-icon">
            <svg width="16" height="16" viewBox="0 0 24 24" fill="none" stroke="currentColor" stroke-width="1.5" stroke-linecap="round" stroke-linejoin="round">
              <path d="M4 19.5A2.5 2.5 0 0 1 6.5 17H20"></path>
              <path d="M6.5 2H20v20H6.5A2.5 2.5 0 0 1 4 19.5v-15A2.5 2.5 0 0 1 6.5 2z"></path>
            </svg>
          </span>
          <div class="action-title">Documentation</div>
          <div class="action-description">Learn about data harmonisation</div>
        </a>
      </div>
    </div>

    <!-- Stats Overview -->
    <div class="dashboard-grid">
      <div class="stat-card">
        <div class="stat-icon">
          <svg width="24" height="24" viewBox="0 0 24 24" fill="none" stroke="currentColor" stroke-width="1.5" stroke-linecap="round" stroke-linejoin="round">
            <path d="M13 2L3 14h9l-1 8 10-12h-9l1-8z"></path>
          </svg>
        </div>
        <div class="stat-number">{{ total_projects }}</div>
        <div class="stat-label">Projects</div>
      </div>

      <div class="stat-card">
        <div class="stat-icon">
          <svg width="24" height="24" viewBox="0 0 24 24" fill="none" stroke="currentColor" stroke-width="1.5" stroke-linecap="round" stroke-linejoin="round">
            <path d="M3 3v18h18"></path>
            <path d="M18.7 8l-5.1 5.2-2.8-2.7L7 14.3"></path>
          </svg>
        </div>
        <div class="stat-number">{{ source_studies_count }}</div>
        <div class="stat-label">Source Studies</div>
      </div>

      <div class="stat-card">
        <div class="stat-icon">
          <svg width="24" height="24" viewBox="0 0 24 24" fill="none" stroke="currentColor" stroke-width="1.5" stroke-linecap="round" stroke-linejoin="round">
            <circle cx="12" cy="12" r="10"></circle>
            <circle cx="12" cy="12" r="3"></circle>
          </svg>
        </div>
        <div class="stat-number">{{ target_studies_count }}</div>
        <div class="stat-label">Target Databases</div>
      </div>

      <div class="stat-card">
        <div class="stat-icon">
          <svg width="24" height="24" viewBox="0 0 24 24" fill="none" stroke="currentColor" stroke-width="1.5" stroke-linecap="round" stroke-linejoin="round">
            <polygon points="13 2 3 14 12 14 11 22 21 10 12 10 13 2"></polygon>
          </svg>
        </div>
        <div class="stat-number">{{ total_variables }}</div>
        <div class="stat-label">Total Variables</div>
      </div>
    </div>

    <!-- Recent Projects Section -->
    {% if recent_projects %}
    <div class="section-card">
      <h2 class="section-title">Recent Projects</h2>
      <ul class="recent-studies">
        {% for project in recent_projects %}
          <li class="study-item">
            <div class="study-info">
              <div class="study-name">
                <a href="{% url 'core:project_detail' project.pk %}">{{ project.name }}</a>
              </div>
              <div class="study-meta">
                Project • {{ project.study_count }} studies • Updated {{ project.updated_at|date:"M j, Y" }}
              </div>
            </div>
            <span class="study-status status-completed">
              Active
            </span>
          </li>
        {% endfor %}
      </ul>

      {% if total_projects > 3 %}
        <div style="text-align: center; margin-top: 1.5rem;">
          <a href="{% url 'core:project_list' %}" class="btn btn-outline">
            View All Projects ({{ total_projects }})
          </a>
        </div>
      {% endif %}
    </div>
    {% endif %}

    <!-- Target Databases Section -->
    {% if target_studies %}
    <div class="section-card">
      <h2 class="section-title">Target Databases</h2>
      <ul class="recent-studies">
        {% for study in target_studies %}
          <li class="study-item">
            <div class="study-info">
              <div class="study-name">
                <a href="{% url 'core:study_detail' study.pk %}">{{ study.name }}</a>
              </div>
              <div class="study-meta">
                Target Database • {{ study.variables.count }} variables • Updated {{ study.updated_at|date:"M j, Y" }}
              </div>
            </div>
            <span class="study-status status-{{ study.status }}">
              {{ study.get_status_display }}
            </span>
          </li>
        {% endfor %}
      </ul>

      {% if target_studies_count > 3 %}
        <div style="text-align: center; margin-top: 1.5rem;">
          <a href="{% url 'core:study_list' %}?purpose=target" class="btn btn-outline">
            View All Target Databases ({{ target_studies_count }})
          </a>
        </div>
      {% endif %}

      <div style="text-align: center; margin-top: 1.5rem;">
        <a href="{% url 'core:create_target_study' %}" class="btn btn-primary">
          Create New Target Database
        </a>
      </div>
    </div>
    {% endif %}

    <!-- Source Studies Section -->
    <div class="section-card">
      <h2 class="section-title">Source Studies</h2>
      {% if source_studies %}
        <ul class="recent-studies">
          {% for study in source_studies %}
            <li class="study-item">
              <div class="study-info">
                <div class="study-name">
                  <a href="{% url 'core:study_detail' study.pk %}">{{ study.name }}</a>
                </div>
                <div class="study-meta">
                  {{ study.get_study_type_display }} • {{ study.variables.count }} variables • Updated {{ study.updated_at|date:"M j, Y" }}
                </div>
              </div>
              <span class="study-status status-{{ study.status }}">
                {{ study.get_status_display }}
              </span>
            </li>
          {% endfor %}
        </ul>

        {% if source_studies_count > 5 %}
          <div style="text-align: center; margin-top: 1.5rem;">
            <a href="{% url 'core:study_list' %}?purpose=source" class="btn btn-outline">
              View All Source Studies ({{ source_studies_count }})
            </a>
          </div>
        {% endif %}

      {% else %}
        <div class="empty-state">
          <div class="empty-icon">
            <svg width="48" height="48" viewBox="0 0 24 24" fill="none" stroke="currentColor" stroke-width="1" stroke-linecap="round" stroke-linejoin="round">
              <path d="M3 3v18h18"></path>
              <path d="M18.7 8l-5.1 5.2-2.8-2.7L7 14.3"></path>
            </svg>
          </div>
          {% if total_projects == 0 %}
            <p>Create your first project to get started with harmonisation!</p>
            <a href="{% url 'core:create_project' %}" class="btn btn-primary">
              Create New Project
            </a>
          {% elif not has_target_study %}
            <p>Set up your target database before uploading source studies.</p>
            <a href="{% url 'core:create_target_study' %}" class="btn btn-primary">
              Create Target Database
            </a>
          {% else %}
            <p>No source studies yet. Upload your first dataset to get started!</p>
            <a href="{% url 'core:upload' %}" class="btn btn-primary">
              Upload Source Data
            </a>
          {% endif %}
        </div>
      {% endif %}
    </div>
  </div>
{% endblock content %}<|MERGE_RESOLUTION|>--- conflicted
+++ resolved
@@ -690,7 +690,19 @@
           <div class="action-description">Manage your uploaded raw data files</div>
         </a>
 
-<<<<<<< HEAD
+        <!-- Geolocation Module -->
+        <a href="{% url 'geolocation:validation_dashboard' %}" class="action-btn">
+          <span class="action-icon">
+            <svg width="16" height="16" viewBox="0 0 24 24" fill="none" stroke="currentColor" stroke-width="1.5" stroke-linecap="round" stroke-linejoin="round">
+              <path d="M21 10c0 7-9 13-9 13s-9-6-9-13a9 9 0 0 1 18 0z"></path>
+              <circle cx="12" cy="10" r="3"></circle>
+            </svg>
+          </span>
+          <div class="action-title">Geolocation</div>
+          <div class="action-description">Geocode and validate locations</div>
+        </a>
+
+
         <!-- Climate Module Action -->
         <a href="{% url 'climate:dashboard' %}" class="action-btn">
           <span class="action-icon">
@@ -701,18 +713,6 @@
           </span>
           <div class="action-title">Climate Data</div>
           <div class="action-description">Configure and retrieve climate data</div>
-=======
-        <!-- Geolocation Module -->
-        <a href="{% url 'geolocation:validation_dashboard' %}" class="action-btn">
-          <span class="action-icon">
-            <svg width="16" height="16" viewBox="0 0 24 24" fill="none" stroke="currentColor" stroke-width="1.5" stroke-linecap="round" stroke-linejoin="round">
-              <path d="M21 10c0 7-9 13-9 13s-9-6-9-13a9 9 0 0 1 18 0z"></path>
-              <circle cx="12" cy="10" r="3"></circle>
-            </svg>
-          </span>
-          <div class="action-title">Geolocation</div>
-          <div class="action-description">Geocode and validate locations</div>
->>>>>>> 58ecc38c
         </a>
 
         <a href="#" class="action-btn" onclick="showUpcomingFeature('Documentation'); return false;">
